import { PromiseProvider } from './promise_provider';
import { EventEmitter } from 'events';
import { Binary, Long, Timestamp, Document } from './bson';
import { ReadPreference } from './read_preference';
import { isTransactionCommand, TxnState, Transaction, TransactionOptions } from './transactions';
import { resolveClusterTime, ClusterTime } from './sdam/common';
import { isSharded } from './cmap/wire_protocol/shared';
import { MongoError, isRetryableError, MongoNetworkError, MongoWriteConcernError } from './error';
import {
  now,
  calculateDurationInMs,
  Callback,
  isPromiseLike,
  uuidV4,
  maxWireVersion,
  maybePromise
} from './utils';
import type { Topology } from './sdam/topology';
import type { MongoClientOptions } from './mongo_client';
import type { Cursor } from './cursor/cursor';
import type { CoreCursor } from './cursor/core_cursor';
<<<<<<< HEAD
import type { WriteCommandOptions } from './cmap/wire_protocol/write_command';

=======
import type { WriteConcern } from './write_concern';
>>>>>>> f7094b20
const minWireVersionForShardedTransactions = 8;

function assertAlive(session: ClientSession, callback?: Callback): boolean {
  if (session.serverSession == null) {
    const error = new MongoError('Cannot use a session that has ended');
    if (typeof callback === 'function') {
      callback(error);
      return false;
    }

    throw error;
  }

  return true;
}

/** @public */
export interface ClientSessionOptions {
  /** Whether causal consistency should be enabled on this session */
  causalConsistency?: boolean;
  /** The default TransactionOptions to use for transactions started on this session. */
  defaultTransactionOptions?: TransactionOptions;

  owner: symbol | Cursor;
  explicit?: boolean;
  initialClusterTime?: ClusterTime;
}

/** @public */
export type WithTransactionCallback = (session: ClientSession) => Promise<any> | void;

/**
 * A class representing a client session on the server
 *
 * NOTE: not meant to be instantiated directly.
 * @public
 */
class ClientSession extends EventEmitter {
  topology: Topology;
  sessionPool: ServerSessionPool;
  hasEnded: boolean;
  serverSession?: ServerSession;
  clientOptions?: MongoClientOptions;
  supports: { causalConsistency: boolean };
  clusterTime?: ClusterTime;
  operationTime?: Timestamp;
  explicit: boolean;
  owner: symbol | CoreCursor;
  defaultTransactionOptions: TransactionOptions;
  transaction: Transaction;

  /**
   * Create a client session.
   *
   * @param topology - The current client's topology (Internal Class)
   * @param sessionPool - The server session pool (Internal Class)
   * @param options - Optional settings
   * @param clientOptions - Optional settings provided when creating a MongoClient
   */
  constructor(
    topology: Topology,
    sessionPool: ServerSessionPool,
    options: ClientSessionOptions,
    clientOptions?: MongoClientOptions
  ) {
    super();

    if (topology == null) {
      throw new Error('ClientSession requires a topology');
    }

    if (sessionPool == null || !(sessionPool instanceof ServerSessionPool)) {
      throw new Error('ClientSession requires a ServerSessionPool');
    }

    options = options || {};
    clientOptions = clientOptions || {};

    this.topology = topology;
    this.sessionPool = sessionPool;
    this.hasEnded = false;
    this.serverSession = sessionPool.acquire();
    this.clientOptions = clientOptions;

    this.supports = {
      causalConsistency:
        typeof options.causalConsistency === 'boolean' ? options.causalConsistency : true
    };

    this.clusterTime = options.initialClusterTime;

    this.operationTime = undefined;
    this.explicit = !!options.explicit;
    this.owner = options.owner;
    this.defaultTransactionOptions = Object.assign({}, options.defaultTransactionOptions);
    this.transaction = new Transaction();
  }

  /** The server id associated with this session */
  get id(): ServerSessionId | undefined {
    return this.serverSession?.id;
  }

  /**
   * Ends this session on the server
   *
   * @param options - Optional settings. Currently reserved for future use
   * @param callback - Optional callback for completion of this operation
   */
  endSession(): void;
  endSession(callback: Callback<void>): void;
  endSession(options: Record<string, unknown>, callback: Callback<void>): void;
  endSession(options?: Record<string, unknown> | Callback<void>, callback?: Callback<void>): void {
    if (typeof options === 'function') (callback = options as Callback), (options = {});
    options = options || {};

    if (this.hasEnded) {
      if (typeof callback === 'function') callback();
      return;
    }

    if (this.serverSession && this.inTransaction()) {
      this.abortTransaction(); // pass in callback?
    }

    // mark the session as ended, and emit a signal
    this.hasEnded = true;
    this.emit('ended', this);

    // release the server session back to the pool
    if (this.serverSession) {
      this.sessionPool.release(this.serverSession);
    }

    this.serverSession = undefined;

    // spec indicates that we should ignore all errors for `endSessions`
    if (typeof callback === 'function') callback();
  }

  /**
   * Advances the operationTime for a ClientSession.
   *
   * @param operationTime - the `BSON.Timestamp` of the operation type it is desired to advance to
   */
  advanceOperationTime(operationTime: Timestamp): void {
    if (this.operationTime == null) {
      this.operationTime = operationTime;
      return;
    }

    if (operationTime.greaterThan(this.operationTime)) {
      this.operationTime = operationTime;
    }
  }

  /**
   * Used to determine if this session equals another
   *
   * @param session - The session to compare to
   */
  equals(session: ClientSession): boolean {
    if (!(session instanceof ClientSession)) {
      return false;
    }

    if (this.id == null || session.id == null) {
      return false;
    }

    return this.id.id.buffer.equals(session.id.id.buffer);
  }

  /** Increment the transaction number on the internal ServerSession */
  incrementTransactionNumber(): void {
    if (this.serverSession) {
      this.serverSession.txnNumber++;
    }
  }

  /** @returns whether this session is currently in a transaction or not */
  inTransaction(): boolean {
    return this.transaction.isActive;
  }

  /**
   * Starts a new transaction with the given options.
   *
   * @param options - Options for the transaction
   */
  startTransaction(options?: TransactionOptions): void {
    assertAlive(this);
    if (this.inTransaction()) {
      throw new MongoError('Transaction already in progress');
    }

    const topologyMaxWireVersion = maxWireVersion(this.topology);
    if (
      isSharded(this.topology) &&
      topologyMaxWireVersion != null &&
      topologyMaxWireVersion < minWireVersionForShardedTransactions
    ) {
      throw new MongoError('Transactions are not supported on sharded clusters in MongoDB < 4.2.');
    }

    // increment txnNumber
    this.incrementTransactionNumber();

    // create transaction state
    this.transaction = new Transaction(
      Object.assign({}, this.clientOptions, options || this.defaultTransactionOptions)
    );

    this.transaction.transition(TxnState.STARTING_TRANSACTION);
  }

  /**
   * Commits the currently active transaction in this session.
   *
   * @param callback - An optional callback, a Promise will be returned if none is provided
   */
  commitTransaction(): Promise<Document>;
  commitTransaction(callback: Callback<Document>): void;
  commitTransaction(callback?: Callback<Document>): Promise<Document> | void {
    return maybePromise(callback, cb => endTransaction(this, 'commitTransaction', cb));
  }

  /**
   * Aborts the currently active transaction in this session.
   *
   * @param callback - An optional callback, a Promise will be returned if none is provided
   */
  abortTransaction(): Promise<Document>;
  abortTransaction(callback: Callback<Document>): void;
  abortTransaction(callback?: Callback<Document>): Promise<Document> | void {
    return maybePromise(callback, cb => endTransaction(this, 'abortTransaction', cb));
  }

  /**
   * This is here to ensure that ClientSession is never serialized to BSON.
   */
  toBSON(): void {
    throw new Error('ClientSession cannot be serialized to BSON.');
  }

  /**
   * Runs a provided lambda within a transaction, retrying either the commit operation
   * or entire transaction as needed (and when the error permits) to better ensure that
   * the transaction can complete successfully.
   *
   * IMPORTANT: This method requires the user to return a Promise, all lambdas that do not
   * return a Promise will result in undefined behavior.
   *
   * @param fn - A lambda to run within a transaction
   * @param options - Optional settings for the transaction
   */
  withTransaction(fn: WithTransactionCallback, options?: TransactionOptions): Promise<any> {
    const startTime = now();
    return attemptTransaction(this, startTime, fn, options);
  }
}

const MAX_WITH_TRANSACTION_TIMEOUT = 120000;
const UNSATISFIABLE_WRITE_CONCERN_CODE = 100;
const UNKNOWN_REPL_WRITE_CONCERN_CODE = 79;
const MAX_TIME_MS_EXPIRED_CODE = 50;
const NON_DETERMINISTIC_WRITE_CONCERN_ERRORS = new Set([
  'CannotSatisfyWriteConcern',
  'UnknownReplWriteConcern',
  'UnsatisfiableWriteConcern'
]);

function hasNotTimedOut(startTime: number, max: number) {
  return calculateDurationInMs(startTime) < max;
}

function isUnknownTransactionCommitResult(err: MongoError) {
  const isNonDeterministicWriteConcernError =
    err.codeName && NON_DETERMINISTIC_WRITE_CONCERN_ERRORS.has(err.codeName);

  return (
    isMaxTimeMSExpiredError(err) ||
    (!isNonDeterministicWriteConcernError &&
      err.code !== UNSATISFIABLE_WRITE_CONCERN_CODE &&
      err.code !== UNKNOWN_REPL_WRITE_CONCERN_CODE)
  );
}

function isMaxTimeMSExpiredError(err: MongoError) {
  if (err == null) {
    return false;
  }

  return (
    err.code === MAX_TIME_MS_EXPIRED_CODE ||
    (err.writeConcernError && err.writeConcernError.code === MAX_TIME_MS_EXPIRED_CODE)
  );
}

function attemptTransactionCommit(
  session: ClientSession,
  startTime: number,
  fn: WithTransactionCallback,
  options?: TransactionOptions
): Promise<Document> {
  return session.commitTransaction().catch((err: MongoError) => {
    if (
      err instanceof MongoError &&
      hasNotTimedOut(startTime, MAX_WITH_TRANSACTION_TIMEOUT) &&
      !isMaxTimeMSExpiredError(err)
    ) {
      if (err.hasErrorLabel('UnknownTransactionCommitResult')) {
        return attemptTransactionCommit(session, startTime, fn, options);
      }

      if (err.hasErrorLabel('TransientTransactionError')) {
        return attemptTransaction(session, startTime, fn, options);
      }
    }

    throw err;
  });
}

const USER_EXPLICIT_TXN_END_STATES = new Set([
  TxnState.NO_TRANSACTION,
  TxnState.TRANSACTION_COMMITTED,
  TxnState.TRANSACTION_ABORTED
]);

function userExplicitlyEndedTransaction(session: ClientSession) {
  return USER_EXPLICIT_TXN_END_STATES.has(session.transaction.state);
}

function attemptTransaction(
  session: ClientSession,
  startTime: number,
  fn: WithTransactionCallback,
  options?: TransactionOptions
): Promise<any> {
  const Promise = PromiseProvider.get();
  session.startTransaction(options);

  let promise;
  try {
    promise = fn(session);
  } catch (err) {
    promise = Promise.reject(err);
  }

  if (!isPromiseLike(promise)) {
    session.abortTransaction();
    throw new TypeError('Function provided to `withTransaction` must return a Promise');
  }

  return promise.then(
    () => {
      if (userExplicitlyEndedTransaction(session)) {
        return;
      }

      return attemptTransactionCommit(session, startTime, fn, options);
    },
    err => {
      function maybeRetryOrThrow(err: MongoError): Promise<any> {
        if (
          err instanceof MongoError &&
          err.hasErrorLabel('TransientTransactionError') &&
          hasNotTimedOut(startTime, MAX_WITH_TRANSACTION_TIMEOUT)
        ) {
          return attemptTransaction(session, startTime, fn, options);
        }

        if (isMaxTimeMSExpiredError(err)) {
          err.addErrorLabel('UnknownTransactionCommitResult');
        }

        throw err;
      }

      if (session.transaction.isActive) {
        return session.abortTransaction().then(() => maybeRetryOrThrow(err));
      }

      return maybeRetryOrThrow(err);
    }
  );
}

function endTransaction(session: ClientSession, commandName: string, callback: Callback<Document>) {
  if (!assertAlive(session, callback)) {
    // checking result in case callback was called
    return;
  }

  // handle any initial problematic cases
  const txnState = session.transaction.state;

  if (txnState === TxnState.NO_TRANSACTION) {
    callback(new MongoError('No transaction started'));
    return;
  }

  if (commandName === 'commitTransaction') {
    if (
      txnState === TxnState.STARTING_TRANSACTION ||
      txnState === TxnState.TRANSACTION_COMMITTED_EMPTY
    ) {
      // the transaction was never started, we can safely exit here
      session.transaction.transition(TxnState.TRANSACTION_COMMITTED_EMPTY);
      callback();
      return;
    }

    if (txnState === TxnState.TRANSACTION_ABORTED) {
      callback(new MongoError('Cannot call commitTransaction after calling abortTransaction'));
      return;
    }
  } else {
    if (txnState === TxnState.STARTING_TRANSACTION) {
      // the transaction was never started, we can safely exit here
      session.transaction.transition(TxnState.TRANSACTION_ABORTED);
      callback();
      return;
    }

    if (txnState === TxnState.TRANSACTION_ABORTED) {
      callback(new MongoError('Cannot call abortTransaction twice'));
      return;
    }

    if (
      txnState === TxnState.TRANSACTION_COMMITTED ||
      txnState === TxnState.TRANSACTION_COMMITTED_EMPTY
    ) {
      callback(new MongoError('Cannot call abortTransaction after calling commitTransaction'));
      return;
    }
  }

  // construct and send the command
  const command: Document = { [commandName]: 1 };

  // apply a writeConcern if specified
  let writeConcern;
  if (session.transaction.options.writeConcern) {
    writeConcern = Object.assign({}, session.transaction.options.writeConcern);
  } else if (session.clientOptions && session.clientOptions.w) {
    writeConcern = { w: session.clientOptions.w };
  }

  if (txnState === TxnState.TRANSACTION_COMMITTED) {
    writeConcern = Object.assign({ wtimeout: 10000 }, writeConcern, { w: 'majority' });
  }

  if (writeConcern) {
    Object.assign(command, { writeConcern });
  }

  if (commandName === 'commitTransaction' && session.transaction.options.maxTimeMS) {
    Object.assign(command, { maxTimeMS: session.transaction.options.maxTimeMS });
  }

  function commandHandler(e?: MongoError, r?: Document) {
    if (commandName === 'commitTransaction') {
      session.transaction.transition(TxnState.TRANSACTION_COMMITTED);

      if (
        e &&
        (e instanceof MongoNetworkError ||
          e instanceof MongoWriteConcernError ||
          isRetryableError(e) ||
          isMaxTimeMSExpiredError(e))
      ) {
        if (isUnknownTransactionCommitResult(e)) {
          e.addErrorLabel('UnknownTransactionCommitResult');

          // per txns spec, must unpin session in this case
          session.transaction.unpinServer();
        }
      }
    } else {
      session.transaction.transition(TxnState.TRANSACTION_ABORTED);

      // The spec indicates that we should ignore all errors on `abortTransaction`
      return callback();
    }

    callback(e, r);
  }

  if (
    // Assumption here that commandName is "commitTransaction" or "abortTransaction"
    session.transaction.recoveryToken &&
    supportsRecoveryToken(session)
  ) {
    command.recoveryToken = session.transaction.recoveryToken;
  }

  // send the command
  session.topology.command('admin.$cmd', command, { session }, (err, reply) => {
    if (err && isRetryableError(err)) {
      // SPEC-1185: apply majority write concern when retrying commitTransaction
      if (command.commitTransaction) {
        // per txns spec, must unpin session in this case
        session.transaction.unpinServer();

        command.writeConcern = Object.assign({ wtimeout: 10000 }, command.writeConcern, {
          w: 'majority'
        });
      }

      return session.topology.command('admin.$cmd', command, { session }, (_err, _reply) =>
        commandHandler(_err as MongoError, _reply)
      );
    }

    commandHandler(err as MongoError, reply);
  });
}

function supportsRecoveryToken(session: ClientSession) {
  const topology = session.topology;
  return !!topology.s.options.useRecoveryToken;
}

/** @internal */
export type ServerSessionId = { id: Binary };

/**
 * Reflects the existence of a session on the server. Can be reused by the session pool.
 * WARNING: not meant to be instantiated directly. For internal use only.
 * @public
 */
class ServerSession {
  id: ServerSessionId;
  lastUse: number;
  txnNumber: number;
  isDirty: boolean;

  /** @internal */
  constructor() {
    this.id = { id: new Binary(uuidV4(), Binary.SUBTYPE_UUID) };
    this.lastUse = now();
    this.txnNumber = 0;
    this.isDirty = false;
  }

  /**
   * Determines if the server session has timed out.
   *
   * @param sessionTimeoutMinutes - The server's "logicalSessionTimeoutMinutes"
   */
  hasTimedOut(sessionTimeoutMinutes: number): boolean {
    // Take the difference of the lastUse timestamp and now, which will result in a value in
    // milliseconds, and then convert milliseconds to minutes to compare to `sessionTimeoutMinutes`
    const idleTimeMinutes = Math.round(
      ((calculateDurationInMs(this.lastUse) % 86400000) % 3600000) / 60000
    );

    return idleTimeMinutes > sessionTimeoutMinutes - 1;
  }
}

/**
 * Maintains a pool of Server Sessions.
 * For internal use only
 * @internal
 */
class ServerSessionPool {
  topology: Topology;
  sessions: ServerSession[];

  constructor(topology: Topology) {
    if (topology == null) {
      throw new Error('ServerSessionPool requires a topology');
    }

    this.topology = topology;
    this.sessions = [];
  }

  /** Ends all sessions in the session pool */
  endAllPooledSessions(callback?: Callback<void>): void {
    if (this.sessions.length) {
      this.topology.endSessions(
        this.sessions.map((session: ServerSession) => session.id),
        () => {
          this.sessions = [];
          if (typeof callback === 'function') {
            callback();
          }
        }
      );

      return;
    }

    if (typeof callback === 'function') {
      callback();
    }
  }

  /**
   * Acquire a Server Session from the pool.
   * Iterates through each session in the pool, removing any stale sessions
   * along the way. The first non-stale session found is removed from the
   * pool and returned. If no non-stale session is found, a new ServerSession is created.
   */
  acquire(): ServerSession {
    const sessionTimeoutMinutes = this.topology.logicalSessionTimeoutMinutes || 10;

    while (this.sessions.length) {
      const session = this.sessions.shift();
      if (session && !session.hasTimedOut(sessionTimeoutMinutes)) {
        return session;
      }
    }

    return new ServerSession();
  }

  /**
   * Release a session to the session pool
   * Adds the session back to the session pool if the session has not timed out yet.
   * This method also removes any stale sessions from the pool.
   *
   * @param session - The session to release to the pool
   */
  release(session: ServerSession): void {
    const sessionTimeoutMinutes = this.topology.logicalSessionTimeoutMinutes;
    if (!sessionTimeoutMinutes) {
      return;
    }

    while (this.sessions.length) {
      const pooledSession = this.sessions[this.sessions.length - 1];
      if (pooledSession.hasTimedOut(sessionTimeoutMinutes)) {
        this.sessions.pop();
      } else {
        break;
      }
    }

    if (!session.hasTimedOut(sessionTimeoutMinutes)) {
      if (session.isDirty) {
        return;
      }

      // otherwise, readd this session to the session pool
      this.sessions.unshift(session);
    }
  }
}

// TODO: this should be codified in command construction
// @see https://github.com/mongodb/specifications/blob/master/source/read-write-concern/read-write-concern.rst#read-concern
function commandSupportsReadConcern(command: Document, options?: Document): boolean {
  if (
    command.aggregate ||
    command.count ||
    command.distinct ||
    command.find ||
    command.geoNear ||
    command.group
  ) {
    return true;
  }

  if (
    command.mapReduce &&
    options &&
    options.out &&
    (options.out.inline === 1 || options.out === 'inline')
  ) {
    return true;
  }

  return false;
}

/**
 * Optionally decorate a command with sessions specific keys
 *
 * @param session - the session tracking transaction state
 * @param command - the command to decorate
 * @param options - Optional settings passed to calling operation
 */
function applySession(
  session: ClientSession,
  command: Document,
  options?: WriteCommandOptions
): MongoError | undefined {
  const serverSession = session.serverSession;
  if (serverSession == null) {
    // TODO: merge this with `assertAlive`, did not want to throw a try/catch here
    return new MongoError('Cannot use a session that has ended');
  }

  // SPEC-1019: silently ignore explicit session with unacknowledged write for backwards compatibility
  // FIXME: NODE-2781, this check for write concern shouldn't be happening here, but instead during command construction
  if (options && options.writeConcern && (options.writeConcern as WriteConcern).w === 0) {
    if (session && session.explicit) {
      return new MongoError('Cannot have explicit session with unacknowledged writes');
    }
    return;
  }

  // mark the last use of this session, and apply the `lsid`
  serverSession.lastUse = now();
  command.lsid = serverSession.id;

  // first apply non-transaction-specific sessions data
  const inTransaction = session.inTransaction() || isTransactionCommand(command);
  const isRetryableWrite = options?.willRetryWrite || false;
  const shouldApplyReadConcern = commandSupportsReadConcern(command, options);

  if (serverSession.txnNumber && (isRetryableWrite || inTransaction)) {
    command.txnNumber = Long.fromNumber(serverSession.txnNumber);
  }

  // now attempt to apply transaction-specific sessions data
  if (!inTransaction) {
    if (session.transaction.state !== TxnState.NO_TRANSACTION) {
      session.transaction.transition(TxnState.NO_TRANSACTION);
    }

    // TODO: the following should only be applied to read operation per spec.
    // for causal consistency
    if (session.supports.causalConsistency && session.operationTime && shouldApplyReadConcern) {
      command.readConcern = command.readConcern || {};
      Object.assign(command.readConcern, { afterClusterTime: session.operationTime });
    }

    return;
  }

  if (options) {
    ReadPreference.translate(options);
    const readPreference = options.readPreference as ReadPreference;
    if (readPreference && !readPreference.equals(ReadPreference.primary)) {
      return new MongoError(
        `Read preference in a transaction must be primary, not: ${readPreference.mode}`
      );
    }
  }

  // `autocommit` must always be false to differentiate from retryable writes
  command.autocommit = false;

  if (session.transaction.state === TxnState.STARTING_TRANSACTION) {
    session.transaction.transition(TxnState.TRANSACTION_IN_PROGRESS);
    command.startTransaction = true;

    const readConcern =
      session.transaction.options.readConcern || session?.clientOptions?.readConcern;
    if (readConcern) {
      command.readConcern = readConcern;
    }

    if (session.supports.causalConsistency && session.operationTime) {
      command.readConcern = command.readConcern || {};
      Object.assign(command.readConcern, { afterClusterTime: session.operationTime });
    }
  }
}

function updateSessionFromResponse(session: ClientSession, document: Document): void {
  if (document.$clusterTime) {
    resolveClusterTime(session, document.$clusterTime);
  }

  if (document.operationTime && session && session.supports.causalConsistency) {
    session.advanceOperationTime(document.operationTime);
  }

  if (document.recoveryToken && session && session.inTransaction()) {
    session.transaction._recoveryToken = document.recoveryToken;
  }
}

export {
  ClientSession,
  ServerSession,
  ServerSessionPool,
  TxnState,
  applySession,
  updateSessionFromResponse,
  commandSupportsReadConcern
};<|MERGE_RESOLUTION|>--- conflicted
+++ resolved
@@ -19,12 +19,8 @@
 import type { MongoClientOptions } from './mongo_client';
 import type { Cursor } from './cursor/cursor';
 import type { CoreCursor } from './cursor/core_cursor';
-<<<<<<< HEAD
 import type { WriteCommandOptions } from './cmap/wire_protocol/write_command';
-
-=======
 import type { WriteConcern } from './write_concern';
->>>>>>> f7094b20
 const minWireVersionForShardedTransactions = 8;
 
 function assertAlive(session: ClientSession, callback?: Callback): boolean {
