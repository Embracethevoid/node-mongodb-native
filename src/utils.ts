--- conflicted
+++ resolved
@@ -408,13 +408,6 @@
     }
   });
 }
-<<<<<<< HEAD
-
-export interface HasRetryableWrites {
-  retryWrites?: boolean;
-}
-=======
->>>>>>> e3cd9e68
 
 interface HasRetryableWrites {
   retryWrites?: boolean;
@@ -487,13 +480,7 @@
  * @param maybePromise - An object that could be a promise
  * @returns true if the provided value is a Promise
  */
-<<<<<<< HEAD
 export function isPromiseLike(maybePromise: any): maybePromise is Promise<any> {
-=======
-export function isPromiseLike<T = any>(
-  maybePromise?: PromiseLike<T> | void
-): maybePromise is Promise<T> {
->>>>>>> e3cd9e68
   return !!maybePromise && typeof maybePromise.then === 'function';
 }
 
